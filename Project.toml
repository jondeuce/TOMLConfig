name = "TOMLConfig"
uuid = "88578114-2e0c-4679-8b18-24dc4fa60bec"
authors = ["Jonathan Doucette <jdoucette@physics.ubc.ca> and contributors"]
version = "0.1.0"

[deps]
AbstractTrees = "1520ce14-60c1-5f80-bbc7-55ef81b5835c"
ArgParse = "c7e460c6-2fb9-53a9-8c5b-16f535851c63"
Dates = "ade2ca70-3891-5945-98fb-dc099432e06a"
Reexport = "189a3867-3050-52da-a836-e630ba90ab69"
TOML = "fa267f1f-6049-4f14-aa54-33bafae1ed76"

[compat]
<<<<<<< HEAD
Reexport = "1"
=======
AbstractTrees = "0.3"
>>>>>>> 7a9db39e
julia = "1"

[extras]
Test = "8dfed614-e22c-5e08-85e1-65c5234f0b40"

[targets]
test = ["Test"]<|MERGE_RESOLUTION|>--- conflicted
+++ resolved
@@ -11,11 +11,8 @@
 TOML = "fa267f1f-6049-4f14-aa54-33bafae1ed76"
 
 [compat]
-<<<<<<< HEAD
 Reexport = "1"
-=======
 AbstractTrees = "0.3"
->>>>>>> 7a9db39e
 julia = "1"
 
 [extras]
